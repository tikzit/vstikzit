--- conflicted
+++ resolved
@@ -291,22 +291,9 @@
     vscode.commands.executeCommand("vscode.open", vscode.Uri.file(styleFile));
   }
 
-<<<<<<< HEAD
   public static async openCodeEditor(line: number, column: number): Promise<void> {
-    const activeTab = vscode.window.tabGroups.activeTabGroup.activeTab;
-
-    if (!activeTab?.input) {
-      return;
-    }
-
-    // Type guard to check if input has uri property
-    const tabInput = activeTab.input as any;
-    if (!tabInput.uri) {
-=======
-  async openCodeEditor(line: number, column: number): Promise<void> {
     const documentUri = currentUri();
     if (documentUri === undefined) {
->>>>>>> d03ad997
       return;
     }
 
