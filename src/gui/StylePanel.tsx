import { Coord, EdgeData, NodeData } from "../lib/Data";
import SceneCoords from "../lib/SceneCoords";
import Styles from "../lib/Styles";
import Node from "./Node";
import Edge from "./Edge";
import { isValidDelimString, parseTikzStyles } from "../lib/TikzParser";
import { JSX } from "preact";
import TikzitHost from "../lib/TikzitHost";
import { useEffect, useReducer, useState } from "preact/hooks";
import { parse } from "path";

interface StylePanelState {
  nodeStyle?: string;
  edgeStyle?: string;
  nodeLabel?: string | null;
  editMode?: boolean;
  error?: boolean;
  styleSource?: string;
  styleFilename?: string;
  apply?: boolean;
}

interface StylePanelProps {
  host: TikzitHost;
}

const StylePanel = ({ host }: StylePanelProps) => {
  const [state, updateState] = useReducer(
    (s: StylePanelState, message: StylePanelState) => ({ ...s, ...message }),
    {}
  );

  const [tikzStyles, setTikzStyles] = useState<Styles>(new Styles());

  useEffect(() => {
    host.updateStylePanel();
  }, [host]);

  useEffect(() => {
    host.onMessageToStylePanel(message => {
      const newState = { ...message };
      if (message.styleSource !== undefined) {
        const parsed = parseTikzStyles(message.styleSource);
        if (parsed.result !== undefined) {
          setTikzStyles(parsed.result.setFilename(message.styleFilename ?? ""));
          newState.error = false;
        } else {
          newState.error = true;
        }
      }
      updateState(newState);
    });
  }, [host, updateState]);

  const update = (message: StylePanelState) => {
    updateState(message);
    host.messageFromStylePanel(message);
  };

  const sceneCoords = new SceneCoords()
    .setZoom(0)
    .setLeft(0.35)
    .setRight(0.35)
    .setUp(0.25)
    .setDown(0.25);
  const labelProps: JSX.SVGAttributes<SVGTextElement> = {
    x: 22,
    y: 38,
    "text-anchor": "middle",
    "alignment-baseline": "middle",
    "font-size": "10px",
    "font-style": "italic",
  };
  const selectionProps = {
    x: 1,
    y: 1,
    width: 43,
    height: 43,
    fill: "rgba(150, 200, 255, 0.4)",
    stroke: "rgba(150, 200, 255, 0.8)",
    "stroke-width": 1,
  };

  // dummy node and edge data used for drawing the controls
  const node = new NodeData();
  const enode1 = new NodeData().setId(0).setCoord(new Coord(-0.25, 0.0));
  const enode2 = new NodeData().setId(1).setCoord(new Coord(0.25, 0.0));
  const edge = new EdgeData().setSource(0).setTarget(1);

  return (
    <div
      style={{
        padding: "10px",
        height: "100%",
        overflow: "hidden",
      }}
    >
      {!state.editMode && (
        <>
          <div
            style={{
              marginBottom: "2px",
              marginTop: "2px",
              marginLeft: "0px",
              marginRight: "15px",
            }}
          >
            <input
              id="label-field"
<<<<<<< HEAD
              style={{ width: "80%" }}
              value={state.nodeLabel ?? ""}
              onInput={e => update({ nodeLabel: (e.target as HTMLInputElement).value })}
=======
              value={currentNodeLabel ?? ""}
              onInput={e =>
                setCurrentNodeLabel !== undefined &&
                setCurrentNodeLabel((e.target as HTMLInputElement).value)
              }
>>>>>>> d03ad997
              onKeyDown={e => {
                if (e.key === "Enter") {
                  document.getElementById("graph-editor")?.focus();
                }
              }}
              disabled={state.nodeLabel === null}
              className={isValidDelimString("{" + state.nodeLabel + "}") ? "" : "error"}
            />
          </div>
<<<<<<< HEAD
          <div class="style-info" style={{ marginBottom: "10px", marginTop: "10px" }}>
            <i style={{ color: state.error ? "var(--tikzit-errorForeground)" : "inherit" }}>
              [{tikzStyles.filename !== "" ? tikzStyles.filename : "no tikzstyles"}]
            </i>
            <a
              href="#"
              title="Edit styles"
              onClick={e => {
                e.preventDefault();
                host.openTikzStyles();
              }}
            >
=======
          <div class="style-info">
            <a href="#" title="Edit styles" onClick={onEditStyles}>
>>>>>>> d03ad997
              &#9998;
            </a>
            <a
              href="#"
              title="Refresh styles"
              onClick={e => {
                e.preventDefault();
                host.refreshTikzStyles();
              }}
            >
              &#10227;
            </a>
            <span style={{ color: error ? "var(--tikzit-errorForeground)" : "inherit" }}>
              [{tikzStyles.filename !== "" ? tikzStyles.filename : "no tikzstyles"}]
            </span>
          </div>
        </>
      )}

      <div
        style={{
          overflow: "hidden",
          height: state.editMode ? "calc(100% - 30px)" : "calc(100% - 100px)",
          width: "100%",
        }}
      >
        <div
          id="node-styles"
          style={{
            height: "calc(70% - 5px)",
            overflowY: "scroll",
            backgroundColor: "#fff",
            color: "#000",
            marginBottom: "10px",
          }}
        >
          {tikzStyles.styles.map(style => {
            if (style.isEdgeStyle || (state.editMode && style.name === "none")) {
              return null;
            }
            const shortName = style.name.length > 8 ? style.name.slice(0, 8) + "…" : style.name;
            return (
              <a
                key={style.name}
                href="#"
                draggable={false}
                title={style.name}
                onClick={e => update({ nodeStyle: style.name, apply: e.detail > 1 })}
                style={{ outline: "none" }}
              >
                <svg
                  width={sceneCoords.screenWidth}
                  height={sceneCoords.screenHeight + 12}
                  style={{ margin: "5px", borderWidth: 0 }}
                >
                  {state.nodeStyle === style.name && <rect {...selectionProps} />}
                  <Node
                    data={node.setProperty("style", style.name)}
                    tikzStyles={tikzStyles}
                    sceneCoords={sceneCoords}
                  />
                  <text {...labelProps}>{shortName}</text>
                </svg>
              </a>
            );
          })}
        </div>
        <div
          id="edge-styles"
          style={{
            height: "calc(30% - 5px)",
            overflowY: "scroll",
            backgroundColor: "#fff",
            color: "#000",
          }}
        >
          {tikzStyles.styles.map(style => {
            if (
              (style.name !== "none" && !style.isEdgeStyle) ||
              (state.editMode && style.name === "none")
            ) {
              return null;
            }
            const shortName = style.name.length > 8 ? style.name.slice(0, 8) + "…" : style.name;
            return (
              <a
                key={style.name}
                href="#"
                draggable={false}
                title={style.name}
                onClick={e => update({ edgeStyle: style.name, apply: e.detail > 1 })}
                style={{ outline: "none" }}
              >
                <svg
                  width={sceneCoords.screenWidth}
                  height={sceneCoords.screenHeight + 12}
                  style={{ margin: "5px" }}
                >
                  {state.edgeStyle === style.name && <rect {...selectionProps} />}
                  <Edge
                    data={edge.setProperty("style", style.name)}
                    sourceData={enode1}
                    targetData={enode2}
                    tikzStyles={tikzStyles}
                    sceneCoords={sceneCoords}
                  />
                  <text {...labelProps}>{shortName}</text>
                </svg>
              </a>
            );
          })}
        </div>
      </div>
    </div>
  );
};

export default StylePanel;
export { StylePanelState };<|MERGE_RESOLUTION|>--- conflicted
+++ resolved
@@ -107,17 +107,8 @@
           >
             <input
               id="label-field"
-<<<<<<< HEAD
-              style={{ width: "80%" }}
               value={state.nodeLabel ?? ""}
               onInput={e => update({ nodeLabel: (e.target as HTMLInputElement).value })}
-=======
-              value={currentNodeLabel ?? ""}
-              onInput={e =>
-                setCurrentNodeLabel !== undefined &&
-                setCurrentNodeLabel((e.target as HTMLInputElement).value)
-              }
->>>>>>> d03ad997
               onKeyDown={e => {
                 if (e.key === "Enter") {
                   document.getElementById("graph-editor")?.focus();
@@ -127,11 +118,7 @@
               className={isValidDelimString("{" + state.nodeLabel + "}") ? "" : "error"}
             />
           </div>
-<<<<<<< HEAD
-          <div class="style-info" style={{ marginBottom: "10px", marginTop: "10px" }}>
-            <i style={{ color: state.error ? "var(--tikzit-errorForeground)" : "inherit" }}>
-              [{tikzStyles.filename !== "" ? tikzStyles.filename : "no tikzstyles"}]
-            </i>
+          <div class="style-info">
             <a
               href="#"
               title="Edit styles"
@@ -140,10 +127,6 @@
                 host.openTikzStyles();
               }}
             >
-=======
-          <div class="style-info">
-            <a href="#" title="Edit styles" onClick={onEditStyles}>
->>>>>>> d03ad997
               &#9998;
             </a>
             <a
@@ -156,7 +139,7 @@
             >
               &#10227;
             </a>
-            <span style={{ color: error ? "var(--tikzit-errorForeground)" : "inherit" }}>
+            <span style={{ color: state.error ? "var(--tikzit-errorForeground)" : "inherit" }}>
               [{tikzStyles.filename !== "" ? tikzStyles.filename : "no tikzstyles"}]
             </span>
           </div>
